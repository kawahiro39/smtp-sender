
"""SMTP sending and IMAP webhook API service.

This module exposes a FastAPI application with two endpoints:

* ``POST /smtp`` - Send an email using SMTP credentials supplied in the
  request payload.
* ``POST /imap/webhook`` - Fetch unseen emails from an IMAP mailbox and
  deliver them to a webhook URL.
"""

from __future__ import annotations

import asyncio
<<<<<<< HEAD
import contextlib
import email
from email import policy
=======
import email
>>>>>>> 504ada59
from email.message import EmailMessage
from email.utils import make_msgid
import imaplib
import json
import smtplib
<<<<<<< HEAD
from typing import Iterable, List, Optional, Sequence, Union
=======
from typing import Iterable, List, Optional
>>>>>>> 504ada59
import urllib.error
import urllib.request

from fastapi import FastAPI, HTTPException
from pydantic import BaseModel, EmailStr, Field, validator


app = FastAPI(title="SMTP Sender", version="1.0.0")


class SMTPSettings(BaseModel):
    host: str = Field(..., description="SMTP server hostname")
    port: int = Field(..., description="SMTP server port")
    username: Optional[str] = Field(
        None, description="Username for SMTP authentication (if required)"
    )
    password: Optional[str] = Field(
        None, description="Password for SMTP authentication (if required)"
    )
    use_tls: bool = Field(
        True, description="Use STARTTLS during SMTP connection (default true)"
    )
    use_ssl: bool = Field(
        False, description="Use SMTP over SSL (SMTPS). Overrides use_tls when true."
    )

    @validator("port")
    def validate_port(cls, value: int) -> int:
        if not (0 < value < 65536):
            raise ValueError("port must be between 1 and 65535")
        return value


def _ensure_list(value: Optional[Iterable[str]]) -> List[str]:
    if value is None:
        return []
    return [item for item in value if item]


class EmailContent(BaseModel):
    sender: EmailStr = Field(..., description="Email address used in From header")
    to: List[EmailStr] = Field(..., description="Primary recipients")
    cc: Optional[List[EmailStr]] = Field(None, description="CC recipients")
    bcc: Optional[List[EmailStr]] = Field(None, description="BCC recipients")
    subject: str = Field("", description="Email subject")
    body: str = Field("", description="Plain text body")
    html_body: Optional[str] = Field(None, description="HTML body (optional)")
    reply_to: Optional[List[EmailStr]] = Field(None, description="Reply-To header")

<<<<<<< HEAD
    @staticmethod
    def _normalize_addresses(
        value: Union[None, EmailStr, Sequence[EmailStr], str]
    ) -> Optional[List[EmailStr]]:
        if value in (None, ""):
            return None

        if isinstance(value, str):
            items = [item.strip() for item in value.split(",") if item.strip()]
        elif isinstance(value, (list, tuple, set)):
            items = list(value)
        else:
            items = [value]

        return items or None

    @validator("to", pre=True)
    def validate_to(cls, value: Union[str, Sequence[str]]) -> List[EmailStr]:
        normalized = cls._normalize_addresses(value) or []
        if not normalized:
            raise ValueError("at least one recipient must be provided in 'to'")
        return normalized

    @validator("cc", "bcc", "reply_to", pre=True)
    def validate_optional_recipients(
        cls, value: Union[str, Sequence[str]]
    ) -> Optional[List[EmailStr]]:
        return cls._normalize_addresses(value)
=======
    @validator("to")
    def validate_to(cls, value: List[EmailStr]) -> List[EmailStr]:
        if not value:
            raise ValueError("at least one recipient must be provided in 'to'")
        return value
>>>>>>> 504ada59


class EmailRequest(BaseModel):
    smtp: SMTPSettings
    mail: EmailContent


class IMAPSettings(BaseModel):
    host: str = Field(..., description="IMAP server hostname")
    port: int = Field(..., description="IMAP server port")
    username: str = Field(..., description="IMAP account username")
    password: str = Field(..., description="IMAP account password")
    use_ssl: bool = Field(True, description="Use SSL/TLS for IMAP connection")

    @validator("port")
    def validate_port(cls, value: int) -> int:
        if not (0 < value < 65536):
            raise ValueError("port must be between 1 and 65535")
        return value


class IMAPWebhookRequest(BaseModel):
    imap: IMAPSettings
    mailbox: str = Field("INBOX", description="Mailbox to check")
    criteria: str = Field(
        "UNSEEN", description="IMAP search criteria (e.g., UNSEEN, ALL, etc.)"
    )
    limit: Optional[int] = Field(
        10,
        description="Maximum number of messages to forward to the webhook (None for all)",
    )
    webhook_url: str = Field(..., description="Endpoint that receives the webhook")


def _prepare_email_message(content: EmailContent) -> EmailMessage:
    message = EmailMessage()
    message["Message-ID"] = make_msgid()
    message["Subject"] = content.subject
    message["From"] = content.sender
    message["To"] = ", ".join(content.to)
    if content.cc:
        message["Cc"] = ", ".join(content.cc)
    if content.reply_to:
        message["Reply-To"] = ", ".join(content.reply_to)

    if content.html_body:
        message.set_content(content.body or "")
        message.add_alternative(content.html_body, subtype="html")
    else:
        message.set_content(content.body or "")

    return message


<<<<<<< HEAD
def _open_smtp_connection(config: SMTPSettings) -> smtplib.SMTP:
    smtp_class = smtplib.SMTP_SSL if config.use_ssl else smtplib.SMTP
    return smtp_class(config.host, config.port, timeout=10)


=======
>>>>>>> 504ada59
def _send_email(request: EmailRequest) -> str:
    message = _prepare_email_message(request.mail)
    recipients = (
        _ensure_list(request.mail.to)
        + _ensure_list(request.mail.cc)
        + _ensure_list(request.mail.bcc)
    )

    if not recipients:
        raise ValueError("No recipients provided")

    smtp_config = request.smtp

    try:
<<<<<<< HEAD
        with _open_smtp_connection(smtp_config) as server:
            server.ehlo()

            if smtp_config.use_tls and not smtp_config.use_ssl:
                server.starttls()
                server.ehlo()

            if smtp_config.username and smtp_config.password:
                server.login(smtp_config.username, smtp_config.password)

            server.send_message(
                message, from_addr=request.mail.sender, to_addrs=recipients
            )
        return message["Message-ID"]
    except (smtplib.SMTPException, OSError) as exc:  # pragma: no cover - runtime dependent
=======
        if smtp_config.use_ssl:
            server = smtplib.SMTP_SSL(smtp_config.host, smtp_config.port)
        else:
            server = smtplib.SMTP(smtp_config.host, smtp_config.port)
        server.ehlo()

        if smtp_config.use_tls and not smtp_config.use_ssl:
            server.starttls()
            server.ehlo()

        if smtp_config.username and smtp_config.password:
            server.login(smtp_config.username, smtp_config.password)

        server.send_message(message, from_addr=request.mail.sender, to_addrs=recipients)
        server.quit()
        return message["Message-ID"]
    except smtplib.SMTPException as exc:  # pragma: no cover - dependent on runtime
>>>>>>> 504ada59
        raise HTTPException(status_code=502, detail=f"SMTP error: {exc}") from exc


def _post_webhook(url: str, payload: dict) -> None:
    data = json.dumps(payload).encode("utf-8")
    request = urllib.request.Request(
        url,
        data=data,
        headers={"Content-Type": "application/json"},
        method="POST",
    )
    try:
        with urllib.request.urlopen(request, timeout=10) as response:
            # Consume the response to ensure the request completes.
            response.read()
    except urllib.error.URLError as exc:  # pragma: no cover - network dependent
        raise HTTPException(status_code=502, detail=f"Webhook request failed: {exc}") from exc


<<<<<<< HEAD
def _fetch_imap_messages(
    settings: IMAPSettings, mailbox: str, criteria: str
) -> List[tuple[str, EmailMessage]]:
=======
def _fetch_imap_messages(settings: IMAPSettings, mailbox: str, criteria: str) -> List[tuple[str, EmailMessage]]:
>>>>>>> 504ada59
    if settings.use_ssl:
        client = imaplib.IMAP4_SSL(settings.host, settings.port)
    else:
        client = imaplib.IMAP4(settings.host, settings.port)

<<<<<<< HEAD
    with contextlib.ExitStack() as stack:
        stack.callback(lambda: _safe_imap_logout(client))

        try:
            client.login(settings.username, settings.password)
            client.select(mailbox)
            status, data = client.search(None, criteria)
            if status != "OK":
                raise HTTPException(
                    status_code=502, detail=f"IMAP search failed: {status}"
                )

            message_ids = data[0].split()
            messages: List[tuple[str, EmailMessage]] = []
            for message_id in message_ids:
                status, fetched = client.fetch(message_id, "(RFC822)")
                if status != "OK" or not fetched:
                    continue
                raw_email = fetched[0][1]
                email_message = email.message_from_bytes(
                    raw_email, policy=policy.default
                )
                messages.append((message_id.decode("utf-8"), email_message))
            return messages
        except imaplib.IMAP4.error as exc:  # pragma: no cover - runtime dependent
            raise HTTPException(status_code=502, detail=f"IMAP error: {exc}") from exc


def _safe_imap_logout(client: imaplib.IMAP4) -> None:
    try:
        client.logout()
    except imaplib.IMAP4.error:
        pass
=======
    try:
        client.login(settings.username, settings.password)
        client.select(mailbox)
        status, data = client.search(None, criteria)
        if status != "OK":
            raise HTTPException(status_code=502, detail=f"IMAP search failed: {status}")

        message_ids = data[0].split()
        messages: List[tuple[str, EmailMessage]] = []
        for message_id in message_ids:
            status, fetched = client.fetch(message_id, "(RFC822)")
            if status != "OK" or not fetched:
                continue
            raw_email = fetched[0][1]
            email_message = email.message_from_bytes(raw_email)
            messages.append((message_id.decode("utf-8"), email_message))
        return messages
    finally:
        try:
            client.logout()
        except imaplib.IMAP4.error:
            pass
>>>>>>> 504ada59


@app.post("/smtp")
async def send_email(request: EmailRequest) -> dict:
    """Send an email using the provided SMTP configuration and content."""

    message_id = await asyncio.to_thread(_send_email, request)
    return {"status": "sent", "message_id": message_id}


@app.post("/imap/webhook")
async def trigger_imap_webhook(request: IMAPWebhookRequest) -> dict:
    """Fetch messages from IMAP and forward them to the provided webhook URL."""

    messages = await asyncio.to_thread(
        _fetch_imap_messages, request.imap, request.mailbox, request.criteria
    )

    if request.limit is not None:
        messages = messages[: request.limit]

    for message_id, email_message in messages:
        payload = {
            "message_id": message_id,
            "subject": email_message.get("Subject"),
            "from": email_message.get("From"),
            "to": email_message.get("To"),
            "date": email_message.get("Date"),
            "raw": email_message.as_string(),
        }
        await asyncio.to_thread(_post_webhook, request.webhook_url, payload)

    return {"status": "delivered", "count": len(messages)}
<|MERGE_RESOLUTION|>--- conflicted
+++ resolved
@@ -12,23 +12,15 @@
 from __future__ import annotations
 
 import asyncio
-<<<<<<< HEAD
 import contextlib
 import email
 from email import policy
-=======
-import email
->>>>>>> 504ada59
 from email.message import EmailMessage
 from email.utils import make_msgid
 import imaplib
 import json
 import smtplib
-<<<<<<< HEAD
 from typing import Iterable, List, Optional, Sequence, Union
-=======
-from typing import Iterable, List, Optional
->>>>>>> 504ada59
 import urllib.error
 import urllib.request
 
@@ -78,7 +70,6 @@
     html_body: Optional[str] = Field(None, description="HTML body (optional)")
     reply_to: Optional[List[EmailStr]] = Field(None, description="Reply-To header")
 
-<<<<<<< HEAD
     @staticmethod
     def _normalize_addresses(
         value: Union[None, EmailStr, Sequence[EmailStr], str]
@@ -107,13 +98,6 @@
         cls, value: Union[str, Sequence[str]]
     ) -> Optional[List[EmailStr]]:
         return cls._normalize_addresses(value)
-=======
-    @validator("to")
-    def validate_to(cls, value: List[EmailStr]) -> List[EmailStr]:
-        if not value:
-            raise ValueError("at least one recipient must be provided in 'to'")
-        return value
->>>>>>> 504ada59
 
 
 class EmailRequest(BaseModel):
@@ -168,14 +152,10 @@
     return message
 
 
-<<<<<<< HEAD
 def _open_smtp_connection(config: SMTPSettings) -> smtplib.SMTP:
     smtp_class = smtplib.SMTP_SSL if config.use_ssl else smtplib.SMTP
     return smtp_class(config.host, config.port, timeout=10)
 
-
-=======
->>>>>>> 504ada59
 def _send_email(request: EmailRequest) -> str:
     message = _prepare_email_message(request.mail)
     recipients = (
@@ -190,7 +170,6 @@
     smtp_config = request.smtp
 
     try:
-<<<<<<< HEAD
         with _open_smtp_connection(smtp_config) as server:
             server.ehlo()
 
@@ -206,25 +185,6 @@
             )
         return message["Message-ID"]
     except (smtplib.SMTPException, OSError) as exc:  # pragma: no cover - runtime dependent
-=======
-        if smtp_config.use_ssl:
-            server = smtplib.SMTP_SSL(smtp_config.host, smtp_config.port)
-        else:
-            server = smtplib.SMTP(smtp_config.host, smtp_config.port)
-        server.ehlo()
-
-        if smtp_config.use_tls and not smtp_config.use_ssl:
-            server.starttls()
-            server.ehlo()
-
-        if smtp_config.username and smtp_config.password:
-            server.login(smtp_config.username, smtp_config.password)
-
-        server.send_message(message, from_addr=request.mail.sender, to_addrs=recipients)
-        server.quit()
-        return message["Message-ID"]
-    except smtplib.SMTPException as exc:  # pragma: no cover - dependent on runtime
->>>>>>> 504ada59
         raise HTTPException(status_code=502, detail=f"SMTP error: {exc}") from exc
 
 
@@ -244,19 +204,14 @@
         raise HTTPException(status_code=502, detail=f"Webhook request failed: {exc}") from exc
 
 
-<<<<<<< HEAD
 def _fetch_imap_messages(
     settings: IMAPSettings, mailbox: str, criteria: str
 ) -> List[tuple[str, EmailMessage]]:
-=======
-def _fetch_imap_messages(settings: IMAPSettings, mailbox: str, criteria: str) -> List[tuple[str, EmailMessage]]:
->>>>>>> 504ada59
     if settings.use_ssl:
         client = imaplib.IMAP4_SSL(settings.host, settings.port)
     else:
         client = imaplib.IMAP4(settings.host, settings.port)
 
-<<<<<<< HEAD
     with contextlib.ExitStack() as stack:
         stack.callback(lambda: _safe_imap_logout(client))
 
@@ -290,30 +245,6 @@
         client.logout()
     except imaplib.IMAP4.error:
         pass
-=======
-    try:
-        client.login(settings.username, settings.password)
-        client.select(mailbox)
-        status, data = client.search(None, criteria)
-        if status != "OK":
-            raise HTTPException(status_code=502, detail=f"IMAP search failed: {status}")
-
-        message_ids = data[0].split()
-        messages: List[tuple[str, EmailMessage]] = []
-        for message_id in message_ids:
-            status, fetched = client.fetch(message_id, "(RFC822)")
-            if status != "OK" or not fetched:
-                continue
-            raw_email = fetched[0][1]
-            email_message = email.message_from_bytes(raw_email)
-            messages.append((message_id.decode("utf-8"), email_message))
-        return messages
-    finally:
-        try:
-            client.logout()
-        except imaplib.IMAP4.error:
-            pass
->>>>>>> 504ada59
 
 
 @app.post("/smtp")
